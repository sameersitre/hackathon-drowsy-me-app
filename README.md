<<<<<<< HEAD
=======
https://sameersitre.github.io/hackathon-drowsy-me-app/
>>>>>>> 6944faab
# Eye Tracking Drowsiness Detection App

A simple React web application that monitors your eyes in real-time and plays an alarm when you close your eyes to prevent drowsiness.

## Features ✅

- **Real-time Camera Feed**: Shows your camera on screen
- **Eye Tracking**: Uses TensorFlow.js to detect when your eyes are open/closed
- **Audio Alarm**: Plays a beep sound when eyes are closed, stops when opened
- **Simple Controls**: Start/stop monitoring with one button
- **Visual Status**: Shows current eye state (OPEN/CLOSED)

## How to Run

1. **Install dependencies:**
   ```bash
   npm install
   ```

2. **Start the development server:**
   ```bash
   npm run dev
   ```

3. **Open in browser:**
   - Navigate to `http://localhost:5173`
   - Allow camera permissions when prompted

4. **Use the app:**
   - Click "Start Monitoring" to begin eye tracking
   - The app will show your camera feed and track your eyes
   - When you close your eyes, an alarm will sound
   - When you open your eyes, the alarm stops
   - Click "Stop Monitoring" to end the session

## Requirements

- Modern web browser (Chrome, Firefox, Safari, Edge)
- Device with a front-facing camera
- Microphone/speakers for audio alerts

## Technology Stack

- **Frontend**: React 18 with TypeScript
- **ML**: TensorFlow.js with MediaPipe Face Mesh
- **Audio**: Web Audio API
- **Build Tool**: Vite

## Privacy

- All processing happens locally in your browser
- No data is sent to external servers
- Camera feed never leaves your device

## Troubleshooting

- **Camera not working**: Make sure to allow camera permissions
- **No sound**: Check your browser's audio settings and volume
- **Eye detection not accurate**: Try adjusting lighting or camera position
- **Performance issues**: Close other browser tabs to free up resources

<<<<<<< HEAD
Enjoy staying alert with Drowsy Detector! 👁️
=======
Enjoy staying alert with Drowsy Me! 👁️
>>>>>>> 6944faab
<|MERGE_RESOLUTION|>--- conflicted
+++ resolved
@@ -1,8 +1,7 @@
-<<<<<<< HEAD
-=======
+
+# Eye Tracking Drowsiness Detection App
+
 https://sameersitre.github.io/hackathon-drowsy-me-app/
->>>>>>> 6944faab
-# Eye Tracking Drowsiness Detection App
 
 A simple React web application that monitors your eyes in real-time and plays an alarm when you close your eyes to prevent drowsiness.
 
@@ -63,8 +62,4 @@
 - **Eye detection not accurate**: Try adjusting lighting or camera position
 - **Performance issues**: Close other browser tabs to free up resources
 
-<<<<<<< HEAD
-Enjoy staying alert with Drowsy Detector! 👁️
-=======
-Enjoy staying alert with Drowsy Me! 👁️
->>>>>>> 6944faab
+Enjoy staying alert with Drowsy Detector! 👁️